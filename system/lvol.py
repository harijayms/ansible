--- conflicted
+++ resolved
@@ -154,11 +154,7 @@
 
     lvs_cmd = module.get_bin_path("lvs", required=True)
     rc, current_lvs, err = module.run_command(
-<<<<<<< HEAD
-        "lvs --noheadings --nosuffix -o lv_name,size --units %s --separator ';' %s" % (unit, vg))
-=======
-        "%s --noheadings -o lv_name,size --units %s --separator ';' %s" % (lvs_cmd, unit, vg))
->>>>>>> 21126a4a
+        "%s --noheadings --nosuffix -o lv_name,size --units %s --separator ';' %s" % (lvs_cmd, unit, vg))
 
     if rc != 0:
         if state == 'absent':
